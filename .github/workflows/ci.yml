name: CI

on:
  push:
    branches: [main, develop]
  pull_request:
    branches: [main, develop]

env:
  CARGO_TERM_COLOR: always
  RUST_BACKTRACE: 1

jobs:
  frontend:
    name: Frontend Tests
    runs-on: ubuntu-latest

    steps:
      - name: Checkout code
        uses: actions/checkout@v4

      - name: Setup Node.js
        uses: actions/setup-node@v4
        with:
          node-version: "20"
          cache: "npm"
          cache-dependency-path: frontend/package-lock.json

      - name: Install dependencies
        run: |
          cd frontend
          npm ci

      - name: Run linter
        run: |
          cd frontend
          npm run lint

      - name: Run tests
        run: |
          cd frontend
          npm run test:run

      - name: Build frontend
        run: |
          cd frontend
          npm run build

  backend:
    name: Backend Tests
    runs-on: ubuntu-latest

    services:
      postgres:
        image: postgres:15
        env:
          POSTGRES_PASSWORD: postgres
          POSTGRES_USER: postgres
          POSTGRES_DB: guild_genesis_test
        options: >-
          --health-cmd pg_isready
          --health-interval 10s
          --health-timeout 5s
          --health-retries 5
        ports:
          - 5432:5432

    steps:
      - name: Checkout code
        uses: actions/checkout@v4

      - name: Install Rust
        uses: actions-rs/toolchain@v1
        with:
          toolchain: stable
          components: rustfmt, clippy
          override: true

      - name: Cache cargo registry
        uses: actions/cache@v3
        with:
          path: |
            ~/.cargo/registry
            ~/.cargo/git
            backend/target
          key: ${{ runner.os }}-cargo-${{ hashFiles('**/Cargo.lock') }}
          restore-keys: |
            ${{ runner.os }}-cargo-
            
      - name: Run migrations
        run: |
          cd backend
          cargo install sqlx-cli --no-default-features --features postgres,native-tls --locked
          sqlx migrate run
        env:
          DATABASE_URL: postgres://postgres:postgres@localhost:5432/guild_genesis_test       

      - name: Install dependencies
        run: |
          cd backend
          cargo build 
        env:
          DATABASE_URL: postgres://postgres:postgres@localhost:5432/guild_genesis_test

      - name: Run clippy
        run: |
          cd backend
          cargo clippy --all-targets --all-features -- -D warnings
        env:
          DATABASE_URL: postgres://postgres:postgres@localhost:5432/guild_genesis_test

      - name: Run rustfmt
        run: |
          cd backend
          cargo fmt --all -- --check
        env:
          DATABASE_URL: postgres://postgres:postgres@localhost:5432/guild_genesis_test

      - name: Run tests
        run: |
          cd backend
          cargo test 
        env:
          DATABASE_URL: postgres://postgres:postgres@localhost:5432/guild_genesis_test
          TEST_DATABASE_URL: postgres://postgres:postgres@localhost:5432/guild_genesis_test

  smart-contracts:
    name: Smart Contracts Tests
    runs-on: ubuntu-latest

    steps:
      - name: Checkout code
        uses: actions/checkout@v4
        with:
          submodules: recursive

      - name: Install Foundry
        uses: foundry-rs/foundry-toolchain@v1
        with:
          version: nightly
          components: forge, cast, anvil, chisel

      - name: Cache Foundry
        uses: actions/cache@v3
        with:
          path: |
            ~/.foundry
            the-guild-smart-contracts/cache
            the-guild-smart-contracts/out
          key: ${{ runner.os }}-foundry-${{ hashFiles('the-guild-smart-contracts/foundry.lock') }}
          restore-keys: |
            ${{ runner.os }}-foundry-

      - name: Install OpenZeppelin
        run: |
          cd the-guild-smart-contracts
          forge install OpenZeppelin/openzeppelin-contracts

      - name: Build contracts
        run: |
          cd the-guild-smart-contracts
          forge build

      - name: Run tests
        run: |
          cd the-guild-smart-contracts
          forge test --verbosity

      - name: Run tests with gas reporting
        run: |
          cd the-guild-smart-contracts
<<<<<<< HEAD
          forge test --gas-report
=======
          forge test --gas-report

  integration:
    name: Integration Tests
    runs-on: ubuntu-latest
    needs: [frontend, backend, smart-contracts]

    services:
      postgres:
        image: postgres:15
        env:
          POSTGRES_PASSWORD: postgres
          POSTGRES_USER: postgres
          POSTGRES_DB: guild_genesis_test
        options: >-
          --health-cmd pg_isready
          --health-interval 10s
          --health-timeout 5s
          --health-retries 5
        ports:
          - 5432:5432

    steps:
      - name: Checkout code
        uses: actions/checkout@v4

      - name: Setup Node.js
        uses: actions/setup-node@v4
        with:
          node-version: "20"
          cache: "npm"
          cache-dependency-path: frontend/package-lock.json

      - name: Install Rust
        uses: actions-rs/toolchain@v1
        with:
          toolchain: stable
          override: true

      - name: Install dependencies
        run: |
          cd frontend && npm ci
          cd ../backend && cargo build

      - name: Run integration tests
        run: |
          cd backend
          cargo test --test integration_tests 
        env:
          DATABASE_URL: postgres://postgres:postgres@localhost:5432/guild_genesis_test
          TEST_DATABASE_URL: postgres://postgres:postgres@localhost:5432/guild_genesis_test

  docker:
    name: Docker Build Test
    runs-on: ubuntu-latest
    needs: [frontend, backend, smart-contracts]

    steps:
      - name: Checkout code
        uses: actions/checkout@v4

      - name: Set up Docker Buildx
        uses: docker/setup-buildx-action@v3

      - name: Build and test Docker images
        run: |
          docker-compose build
          docker-compose up -d postgres
          sleep 10
          docker-compose up --build --abort-on-container-exit backend frontend
>>>>>>> e036e5a5
<|MERGE_RESOLUTION|>--- conflicted
+++ resolved
@@ -169,77 +169,4 @@
       - name: Run tests with gas reporting
         run: |
           cd the-guild-smart-contracts
-<<<<<<< HEAD
-          forge test --gas-report
-=======
-          forge test --gas-report
-
-  integration:
-    name: Integration Tests
-    runs-on: ubuntu-latest
-    needs: [frontend, backend, smart-contracts]
-
-    services:
-      postgres:
-        image: postgres:15
-        env:
-          POSTGRES_PASSWORD: postgres
-          POSTGRES_USER: postgres
-          POSTGRES_DB: guild_genesis_test
-        options: >-
-          --health-cmd pg_isready
-          --health-interval 10s
-          --health-timeout 5s
-          --health-retries 5
-        ports:
-          - 5432:5432
-
-    steps:
-      - name: Checkout code
-        uses: actions/checkout@v4
-
-      - name: Setup Node.js
-        uses: actions/setup-node@v4
-        with:
-          node-version: "20"
-          cache: "npm"
-          cache-dependency-path: frontend/package-lock.json
-
-      - name: Install Rust
-        uses: actions-rs/toolchain@v1
-        with:
-          toolchain: stable
-          override: true
-
-      - name: Install dependencies
-        run: |
-          cd frontend && npm ci
-          cd ../backend && cargo build
-
-      - name: Run integration tests
-        run: |
-          cd backend
-          cargo test --test integration_tests 
-        env:
-          DATABASE_URL: postgres://postgres:postgres@localhost:5432/guild_genesis_test
-          TEST_DATABASE_URL: postgres://postgres:postgres@localhost:5432/guild_genesis_test
-
-  docker:
-    name: Docker Build Test
-    runs-on: ubuntu-latest
-    needs: [frontend, backend, smart-contracts]
-
-    steps:
-      - name: Checkout code
-        uses: actions/checkout@v4
-
-      - name: Set up Docker Buildx
-        uses: docker/setup-buildx-action@v3
-
-      - name: Build and test Docker images
-        run: |
-          docker-compose build
-          docker-compose up -d postgres
-          sleep 10
-          docker-compose up --build --abort-on-container-exit backend frontend
->>>>>>> e036e5a5
+          forge test --gas-report